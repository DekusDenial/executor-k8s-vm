'use strict';

const MAXATTEMPTS = 5;
const RETRYDELAY = 3000;
const Executor = require('screwdriver-executor-base');
const Fusebox = require('circuit-fuses');
const fs = require('fs');
const hoek = require('hoek');
const path = require('path');
const randomstring = require('randomstring');
const requestretry = require('requestretry');
const tinytim = require('tinytim');
const yaml = require('js-yaml');
<<<<<<< HEAD
const MAXATTEMPTS = 3;
const RETRYDELAY = 3000;
const ANNOTATION_RESOURCE_TYPE = 'beta.screwdriver.cd/resource'; // Key in annotations object that maps to a resource type (HIGH or LOW)
=======
>>>>>>> 17b516f2

class K8sVMExecutor extends Executor {
    /**
     * Constructor
     * @method constructor
     * @param  {Object} options                                      Configuration options
     * @param  {Object} options.ecosystem                            Screwdriver Ecosystem
     * @param  {Object} options.ecosystem.api                        Routable URI to Screwdriver API
     * @param  {Object} options.ecosystem.store                      Routable URI to Screwdriver Store
     * @param  {Object} options.kubernetes                           Kubernetes configuration
     * @param  {String} [options.kubernetes.token]                   API Token (loaded from /var/run/secrets/kubernetes.io/serviceaccount/token if not provided)
     * @param  {String} [options.kubernetes.host=kubernetes.default] Kubernetes hostname
     * @param  {String} [options.kubernetes.jobsNamespace=default]   Pods namespace for Screwdriver Jobs
     * @param  {String} [options.kubernetes.baseImage]               Base image for the pod
     * @param  {String} [options.launchVersion=stable]               Launcher container version to use
     * @param  {String} [options.prefix='']                          Prefix for job name
     * @param  {String} [options.fusebox]                            Options for the circuit breaker (https://github.com/screwdriver-cd/circuit-fuses)
     */
    constructor(options = {}) {
        super();

        this.kubernetes = options.kubernetes || {};
        this.ecosystem = options.ecosystem;

        if (this.kubernetes.token) {
            this.token = this.kubernetes.token;
        } else {
            const filepath = '/var/run/secrets/kubernetes.io/serviceaccount/token';

            this.token = fs.existsSync(filepath) ? fs.readFileSync(filepath) : '';
        }
        this.host = this.kubernetes.host || 'kubernetes.default';
        this.launchVersion = options.launchVersion || 'stable';
        this.prefix = options.prefix || '';
        this.jobsNamespace = this.kubernetes.jobsNamespace || 'default';
        this.baseImage = this.kubernetes.baseImage;
        this.podsUrl = `https://${this.host}/api/v1/namespaces/${this.jobsNamespace}/pods`;
        this.breaker = new Fusebox(requestretry, options.fusebox);
        this.podRetryStrategy = (err, response, body) => {
            const status = hoek.reach(body, 'status.phase');

            return err || !status || status.toLowerCase() === 'pending';
        };
    }

    /**
     * Starts a k8s build
     * @method start
     * @param  {Object}   config                A configuration object
     * @param  {Object}   [config.annotations]  Set of key value pairs
     * @param  {Integer}  config.buildId        ID for the build
     * @param  {String}   config.container      Container for the build to run in
     * @param  {String}   config.token          JWT for the Build
     * @return {Promise}
     */
    _start(config) {
<<<<<<< HEAD
        const random = randomstring.generate(5);
        // Default to 2 vcpu and 2GB memory
        let CPU = 2;
        let MEMORY = 2048;
        const resourceType = hoek.reach(config, 'annotations', {
            default: {}
        })[ANNOTATION_RESOURCE_TYPE];

        if (resourceType === 'HIGH') {
            CPU = 6;
            MEMORY = 12288; // 12GB
        }

=======
        const random = randomstring.generate({
            length: 5,
            charset: 'alphanumeric',
            capitalization: 'lowercase'
        });
>>>>>>> 17b516f2
        const podTemplate = tinytim.renderFile(path.resolve(__dirname, './config/pod.yaml.tim'), {
            cpu: CPU,
            memory: MEMORY,
            pod_name: `${this.prefix}${config.buildId}-${random}`,
            build_id_with_prefix: `${this.prefix}${config.buildId}`,
            build_id: config.buildId,
            container: config.container,
            api_uri: this.ecosystem.api,
            store_uri: this.ecosystem.store,
            token: config.token,
            launcher_version: this.launchVersion,
            base_image: this.baseImage
        });
        const options = {
            uri: this.podsUrl,
            method: 'POST',
            body: yaml.safeLoad(podTemplate),
            headers: { Authorization: `Bearer ${this.token}` },
            strictSSL: false,
            json: true
        };

        return this.breaker.runCommand(options)
            .then((resp) => {
                if (resp.statusCode !== 201) {
                    throw new Error(`Failed to create pod: ${JSON.stringify(resp.body)}`);
                }

                return resp.body.metadata.name;
            })
            .then((podname) => {
                const statusOptions = {
                    uri: `${this.podsUrl}/${podname}/status`,
                    method: 'GET',
                    headers: { Authorization: `Bearer ${this.token}` },
                    strictSSL: false,
                    maxAttempts: MAXATTEMPTS,
                    retryDelay: RETRYDELAY,
                    retryStrategy: this.podRetryStrategy,
                    json: true
                };

                return this.breaker.runCommand(statusOptions);
            })
            .then((resp) => {
                if (resp.statusCode !== 200) {
                    throw new Error(`Failed to get pod status:
                        ${JSON.stringify(resp.body, null, 2)}`);
                }

                const status = resp.body.status.phase.toLowerCase();

                if (status === 'failed' || status === 'unknown') {
                    throw new Error(`Failed to create pod. Pod status is:
                        ${JSON.stringify(resp.body.status, null, 2)}`);
                }

                return null;
            });
    }

    /**
     * Stop a k8s build
     * @method stop
     * @param  {Object}   config            A configuration object
     * @param  {Integer}  config.buildId    ID for the build
     * @return {Promise}
     */
    _stop(config) {
        const options = {
            uri: this.podsUrl,
            method: 'DELETE',
            qs: {
                labelSelector: `sdbuild=${this.prefix}${config.buildId}`
            },
            headers: {
                Authorization: `Bearer ${this.token}`
            },
            strictSSL: false
        };

        return this.breaker.runCommand(options)
            .then((resp) => {
                if (resp.statusCode !== 200) {
                    throw new Error(`Failed to delete pod: ${JSON.stringify(resp.body)}`);
                }

                return null;
            });
    }

    /**
    * Retreive stats for the executor
    * @method stats
    * @param  {Response} Object          Object containing stats for the executor
    */
    stats() {
        return this.breaker.stats();
    }
}

module.exports = K8sVMExecutor;<|MERGE_RESOLUTION|>--- conflicted
+++ resolved
@@ -11,12 +11,7 @@
 const requestretry = require('requestretry');
 const tinytim = require('tinytim');
 const yaml = require('js-yaml');
-<<<<<<< HEAD
-const MAXATTEMPTS = 3;
-const RETRYDELAY = 3000;
 const ANNOTATION_RESOURCE_TYPE = 'beta.screwdriver.cd/resource'; // Key in annotations object that maps to a resource type (HIGH or LOW)
-=======
->>>>>>> 17b516f2
 
 class K8sVMExecutor extends Executor {
     /**
@@ -73,27 +68,11 @@
      * @return {Promise}
      */
     _start(config) {
-<<<<<<< HEAD
-        const random = randomstring.generate(5);
-        // Default to 2 vcpu and 2GB memory
-        let CPU = 2;
-        let MEMORY = 2048;
-        const resourceType = hoek.reach(config, 'annotations', {
-            default: {}
-        })[ANNOTATION_RESOURCE_TYPE];
-
-        if (resourceType === 'HIGH') {
-            CPU = 6;
-            MEMORY = 12288; // 12GB
-        }
-
-=======
         const random = randomstring.generate({
             length: 5,
             charset: 'alphanumeric',
             capitalization: 'lowercase'
         });
->>>>>>> 17b516f2
         const podTemplate = tinytim.renderFile(path.resolve(__dirname, './config/pod.yaml.tim'), {
             cpu: CPU,
             memory: MEMORY,
@@ -115,6 +94,17 @@
             strictSSL: false,
             json: true
         };
+        // Default to 2 vcpu and 2GB memory
+        let CPU = 2;
+        let MEMORY = 2048;
+        const resourceType = hoek.reach(config, 'annotations', {
+            default: {}
+        })[ANNOTATION_RESOURCE_TYPE];
+
+        if (resourceType === 'HIGH') {
+            CPU = 6;
+            MEMORY = 12288; // 12GB
+        }
 
         return this.breaker.runCommand(options)
             .then((resp) => {
